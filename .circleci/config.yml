--- conflicted
+++ resolved
@@ -92,16 +92,6 @@
             mv project qlik-cli
             cd qlik-cli
             pwsh -Command 'Publish-Module -Path ./ -NuGetApiKey $env:PSG_API_KEY -Verbose'
-<<<<<<< HEAD
-      - run:
-          name: Check published version matches module version
-          command: |
-            pwsh -Command '
-              if ((Test-ModuleManifest -Path ./Qlik-Cli.psd1).Version -ne (Find-Module -Name Qlik-Cli).Version) {
-                Write-Error "Published version does not match"
-              }'
-=======
->>>>>>> 234f6006
 
   publish-github-release:
     docker:
